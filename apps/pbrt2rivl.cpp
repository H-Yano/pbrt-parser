// ======================================================================== //
// Copyright 2016 Ingo Wald
//                                                                          //
// Licensed under the Apache License, Version 2.0 (the "License");          //
// you may not use this file except in compliance with the License.         //
// You may obtain a copy of the License at                                  //
//                                                                          //
//     http://www.apache.org/licenses/LICENSE-2.0                           //
//                                                                          //
// Unless required by applicable law or agreed to in writing, software      //
// distributed under the License is distributed on an "AS IS" BASIS,        //
// WITHOUT WARRANTIES OR CONDITIONS OF ANY KIND, either express or implied. //
// See the License for the specific language governing permissions and      //
// limitations under the License.                                           //
// ======================================================================== //

// pbrt
#include "pbrt/Parser.h"
// stl
#include <iostream>
#include <vector>

using namespace plib::pbrt;

namespace plib {
  namespace pbrt {

    using std::cout;
    using std::endl;

    FileName basePath = "";

    // the output file we're writing.
    FILE *out = NULL;
    FILE *bin = NULL;

    size_t numUniqueTriangles = 0;
    size_t numInstancedTriangles = 0;
    size_t numUniqueObjects = 0;
    size_t numInstances = 0;

    std::map<Shape *,int> alreadyExported;
    //! transform used when original instance was emitted
    std::map<int,affine3f> transformOfFirstInstance;
    std::map<int,int> numTrisOfInstance;

    size_t nextTransformID = 0;

    std::vector<int> rootObjects;

  inline std::string prettyNumber(const size_t s) {
    double val = s;
    char result[100];
    if (val >= 1e12f) {
      sprintf(result,"%.1fT",val/1e12f);
    } else if (val >= 1e9f) {
      sprintf(result,"%.1fG",val/1e9f);
    } else if (val >= 1e6f) {
      sprintf(result,"%.1fM",val/1e6f);
    } else if (val >= 1e3f) {
      sprintf(result,"%.1fK",val/1e3f);
    } else {
      sprintf(result,"%lu",s);
    }
    return result;
  }


    int nextNodeID = 0;
    
    int exportMaterial(Ref<Material> material)
    {
      if (!material) 
        // default material
        return 0;

      std::map<Ref<Material>,int> alreadyExported;
      if (alreadyExported.find(material) != alreadyExported.end())
        return alreadyExported[material];

      const std::string type = material->type;

      if (type == "uber") {
        std::stringstream ss;
        ss << "<Material name=\"doesntMatter\" type=\"OBJMaterial\">" << endl;
        {
          vec3f v = material->getParam3f("Kd",vec3f(0.f));
          ss << "  <param name=\"kd\" type=\"float3\">" << v.x << " " << v.y << " " << v.z << "</param>" << endl;
        }
        ss << "</Material>" << endl;

        int thisID = nextNodeID++;
        alreadyExported[material] = thisID;
        return thisID;
      } else {
        printf("WARNING: UNHANDLED MATERIAL TYPE '%s'!!!\n",type.c_str());
        return 0;
      }
    }

    int writeTriangleMesh(Ref<Shape> shape, const affine3f &instanceXfm)
    {
<<<<<<< HEAD
      numUniqueObjects++;
=======
      Ref<Material> mat = shape->material;
      cout << "writing shape " << shape->toString() << " w/ material " << (mat?mat->toString():"<null>") << endl;

      int materialID = exportMaterial(shape->material);
>>>>>>> bc95a1f0

      int thisID = nextNodeID++;
      const affine3f xfm = instanceXfm*shape->transform;
      alreadyExported[shape.ptr] = thisID;
      transformOfFirstInstance[thisID] = xfm;

      fprintf(out,"<Mesh id=\"%i\">\n",thisID);
      fprintf(out,"  <materiallist>%i</materiallist>\n",materialID);
      { // parse "point P"
        Ref<ParamT<float> > param_P = shape->findParam<float>("P");
        if (param_P) {
          size_t ofs = ftell(bin);
          const size_t numPoints = param_P->paramVec.size() / 3;
          for (int i=0;i<numPoints;i++) {
            vec3f v(param_P->paramVec[3*i+0],
                    param_P->paramVec[3*i+1],
                    param_P->paramVec[3*i+2]);
            v = xfmPoint(xfm,v);
            fwrite(&v,sizeof(v),1,bin);
            // fprintf(out,"v %f %f %f\n",v.x,v.y,v.z);
            // numVerticesWritten++;
          }
          fprintf(out,"  <vertex num=\"%li\" ofs=\"%li\"/>\n",
                  numPoints,ofs);
        }
        
      }
      
      { // parse "int indices"
        Ref<ParamT<int> > param_indices = shape->findParam<int>("indices");
        if (param_indices) {
          size_t ofs = ftell(bin);
          const size_t numIndices = param_indices->paramVec.size() / 3;
          numTrisOfInstance[thisID] = numIndices;
          numUniqueTriangles+=numIndices;
          for (int i=0;i<numIndices;i++) {
            vec4i v(param_indices->paramVec[3*i+0],
                    param_indices->paramVec[3*i+1],
                    param_indices->paramVec[3*i+2],
                    0);
            fwrite(&v,sizeof(v),1,bin);
          }
          fprintf(out,"  <prim num=\"%li\" ofs=\"%li\"/>\n",
                  numIndices,ofs);
        }
      }        
      fprintf(out,"</Mesh>\n");
      return thisID;
    }

    void parsePLY(const std::string &fileName,
                  std::vector<vec3f> &v,
                  std::vector<vec3f> &n,
                  std::vector<vec3i> &idx);

    int writePlyMesh(Ref<Shape> shape, const affine3f &instanceXfm)
    {
      std::vector<vec3f> p, n;
      std::vector<vec3i> idx;
      
<<<<<<< HEAD
      numUniqueObjects++;
=======
      Ref<Material> mat = shape->material;
      cout << "writing shape " << shape->toString() << " w/ material " << (mat?mat->toString():"<null>") << endl;
>>>>>>> bc95a1f0

      Ref<ParamT<std::string> > param_fileName = shape->findParam<std::string>("filename");
      FileName fn = FileName(basePath) + param_fileName->paramVec[0];
      parsePLY(fn.str(),p,n,idx);

      int thisID = nextNodeID++;
      const affine3f xfm = instanceXfm*shape->transform;
      alreadyExported[shape.ptr] = thisID;
      transformOfFirstInstance[thisID] = xfm;
      
      // -------------------------------------------------------
      fprintf(out,"<Mesh id=\"%i\">\n",thisID);
      fprintf(out,"  <materiallist>0</materiallist>\n");

      // -------------------------------------------------------
      fprintf(out,"  <vertex num=\"%li\" ofs=\"%li\"/>\n",
              p.size(),ftell(bin));
      for (int i=0;i<p.size();i++) {
        vec3f v = xfmPoint(xfm,p[i]);
        fwrite(&v,sizeof(v),1,bin);
      }

      // -------------------------------------------------------
      fprintf(out,"  <prim num=\"%li\" ofs=\"%li\"/>\n",
              idx.size(),ftell(bin));
      for (int i=0;i<idx.size();i++) {
        vec3i v = idx[i];
        fwrite(&v,sizeof(v),1,bin);
        int z = 0.f;
        fwrite(&z,sizeof(z),1,bin);
      }
      numTrisOfInstance[thisID] = idx.size();
      numUniqueTriangles += idx.size();
      // -------------------------------------------------------
      fprintf(out,"</Mesh>\n");
      // -------------------------------------------------------
      return thisID;
    }

    void writeObject(const Ref<Object> &object, 
                     const affine3f &instanceXfm)
    {
      // cout << "writing " << object->toString() << endl;

      // std::vector<int> child;

      for (int shapeID=0;shapeID<object->shapes.size();shapeID++) {
        Ref<Shape> shape = object->shapes[shapeID];

        numInstances++;

        if (alreadyExported.find(shape.ptr) != alreadyExported.end()) {
          

          int childID = alreadyExported[shape.ptr];
          affine3f xfm = instanceXfm * //shape->transform * 
            rcp(transformOfFirstInstance[childID]);
          numInstancedTriangles += numTrisOfInstance[childID];

          int thisID = nextNodeID++;
          fprintf(out,"<Transform id=\"%i\" child=\"%i\">\n",
                  thisID,
                  childID);
          fprintf(out,"  %f %f %f\n",
                  xfm.l.vx.x,
                  xfm.l.vx.y,
                  xfm.l.vx.z);
          fprintf(out,"  %f %f %f\n",
                  xfm.l.vy.x,
                  xfm.l.vy.y,
                  xfm.l.vy.z);
          fprintf(out,"  %f %f %f\n",
                  xfm.l.vz.x,
                  xfm.l.vz.y,
                  xfm.l.vz.z);
          fprintf(out,"  %f %f %f\n",
                  xfm.p.x,
                  xfm.p.y,
                  xfm.p.z);
          fprintf(out,"</Transform>\n");
          rootObjects.push_back(thisID);
          continue;
        } 
      
        if (shape->type == "trianglemesh") {
          int thisID = writeTriangleMesh(shape,instanceXfm);
          rootObjects.push_back(thisID);
          continue;
        }

        if (shape->type == "plymesh") {
          int thisID = writePlyMesh(shape,instanceXfm);
          rootObjects.push_back(thisID);
          continue;
        }

        cout << "**** invalid shape #" << shapeID << " : " << shape->type << endl;
      }
      for (int instID=0;instID<object->objectInstances.size();instID++) {
        writeObject(object->objectInstances[instID]->object,
                    instanceXfm*object->objectInstances[instID]->xfm);
      }      
    }


    void pbrt2obj(int ac, char **av)
    {
      std::vector<std::string> fileName;
      bool dbg = false;
      std::string outFileName = "a.xml";
      for (int i=1;i<ac;i++) {
        const std::string arg = av[i];
        if (arg[0] == '-') {
          if (arg == "-dbg" || arg == "--dbg")
            dbg = true;
          else if (arg == "--path" || arg == "-path")
            basePath = av[++i];
          else if (arg == "-o")
            outFileName = av[++i];
          else
            THROW_RUNTIME_ERROR("invalid argument '"+arg+"'");
        } else {
          fileName.push_back(arg);
        }          
      }
      out = fopen(outFileName.c_str(),"w");
      bin = fopen((outFileName+".bin").c_str(),"w");
      assert(out);
      assert(bin);

      fprintf(out,"<?xml version=\"1.0\"?>\n");
      fprintf(out,"<BGFscene>\n");

      int thisID = nextNodeID++;
      fprintf(out,"<Material name=\"default\" type=\"OBJMaterial\" id=\"%i\">\n",thisID);
      fprintf(out,"  <param name=\"kd\" type=\"float3\">0.7 0.7 0.7</param>\n");
      fprintf(out,"</Material>\n");
  
      std::cout << "-------------------------------------------------------" << std::endl;
      std::cout << "parsing:";
      for (int i=0;i<fileName.size();i++)
        std::cout << " " << fileName[i];
      std::cout << std::endl;

      if (basePath.str() == "")
        basePath = FileName(fileName[0]).path();
  
      plib::pbrt::Parser *parser = new plib::pbrt::Parser(dbg,basePath);
      try {
        for (int i=0;i<fileName.size();i++)
          parser->parse(fileName[i]);
    
        std::cout << "==> parsing successful (grammar only for now)" << std::endl;
    
        embree::Ref<Scene> scene = parser->getScene();
        writeObject(scene->world.ptr,embree::one);

        {
          int thisID = nextNodeID++;
          fprintf(out,"<Group id=\"%i\" numChildren=\"%i\">\n",thisID,rootObjects.size());
          for (int i=0;i<rootObjects.size();i++)
            fprintf(out,"%i ",rootObjects[i]);
          fprintf(out,"\n</Group>\n");
        }

        fprintf(out,"</BGFscene>");

        fclose(out);
        fclose(bin);
        cout << "Done exporting to OSP file" << endl;
        cout << " - unique objects/shapes    " << prettyNumber(numUniqueObjects) << endl;
        cout << " - num instances (inc.1sts) " << prettyNumber(numInstances) << endl;
        cout << " - unique triangles written " << prettyNumber(numUniqueTriangles) << endl;
        cout << " - instanced tris written   " << prettyNumber(numUniqueTriangles+numInstancedTriangles) << endl;
      } catch (std::runtime_error e) {
        std::cout << "**** ERROR IN PARSING ****" << std::endl << e.what() << std::endl;
        exit(1);
      }
    }

  }
}

int main(int ac, char **av)
{
  plib::pbrt::pbrt2obj(ac,av);
  return 0;
}<|MERGE_RESOLUTION|>--- conflicted
+++ resolved
@@ -100,14 +100,11 @@
 
     int writeTriangleMesh(Ref<Shape> shape, const affine3f &instanceXfm)
     {
-<<<<<<< HEAD
       numUniqueObjects++;
-=======
       Ref<Material> mat = shape->material;
       cout << "writing shape " << shape->toString() << " w/ material " << (mat?mat->toString():"<null>") << endl;
 
       int materialID = exportMaterial(shape->material);
->>>>>>> bc95a1f0
 
       int thisID = nextNodeID++;
       const affine3f xfm = instanceXfm*shape->transform;
@@ -168,12 +165,9 @@
       std::vector<vec3f> p, n;
       std::vector<vec3i> idx;
       
-<<<<<<< HEAD
       numUniqueObjects++;
-=======
       Ref<Material> mat = shape->material;
       cout << "writing shape " << shape->toString() << " w/ material " << (mat?mat->toString():"<null>") << endl;
->>>>>>> bc95a1f0
 
       Ref<ParamT<std::string> > param_fileName = shape->findParam<std::string>("filename");
       FileName fn = FileName(basePath) + param_fileName->paramVec[0];
